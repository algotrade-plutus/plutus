--- conflicted
+++ resolved
@@ -11,17 +11,12 @@
 !config.cfg.template
 
 idocs
-<<<<<<< HEAD
-
-*.gemini
+.claude*
+.gemini*
+.venv
+.pytest_*
 
 # Sphinx documentation build artifacts
 docs/_build/
 docs/_static/
-docs/_templates/
-=======
-.claude*
-.gemini*
-.venv
-.pytest_*
->>>>>>> d899a7ce
+docs/_templates/